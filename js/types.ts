
/**
 * Extracts the members of a constant array as a type. Used as:
<<<<<<< HEAD
 * 
=======
 *
>>>>>>> f3ca6f11
 * @example
 * const SOME_VALUES = ['a', 'b', 1, 2] as const;
 * type SomeValues = MemberOf<typeof SOME_VALUES>; // 'a' | 'b' | 1 | 2
 */
export type MemberOf<T extends ReadonlyArray<unknown>> =
    T extends ReadonlyArray<infer E> ? E : never;

/** A bit. */
export type bit = 0 | 1;

/** A nibble. */
export type nibble =
    0x0 | 0x1 | 0x2 | 0x3 | 0x4 | 0x5 | 0x6 | 0x7 |
    0x8 | 0x9 | 0xa | 0xb | 0xc | 0xd | 0xe | 0xf;

/** A byte (0..255). This is not enforced by the compiler. */
export type byte = number;

/** A word (0..65535). This is not enforced by the compiler. */
export type word = number;

/** A raw region of memory. */
export type memory = Uint8Array;

/** A raw region of memory. */
export type rom = ReadonlyUint8Array;

export interface Memory {
<<<<<<< HEAD
    /** Start page. */
    start(): byte;
    /** End page, inclusive. */
    end(): byte;
=======
>>>>>>> f3ca6f11
    /** Read a byte. */
    read(page: byte, offset: byte): byte;
    /** Write a byte. */
    write(page: byte, offset: byte, value: byte): void;
<<<<<<< HEAD
=======
}

/** A mapped region of memory. */
export interface MemoryPages extends Memory {
    /** Start page. */
    start(): byte;
    /** End page, inclusive. */
    end(): byte;
}

/* An interface card */
export interface Card extends Memory, Restorable {
    /* Reset the card */
    reset?(): void;

    /* Draw card to canvas */
    blit?(): ImageData | undefined;

    /* Process period events */
    tick?(): void;

    /* Read or Write an I/O switch */
    ioSwitch(off: byte, val?: byte): byte | undefined;
>>>>>>> f3ca6f11
}

export const DISK_FORMATS = [
    '2mg',
    'd13',
    'do',
    'dsk',
    'hdv',
    'po',
    'nib',
    'woz'
] as const;

export type DiskFormat = MemberOf<typeof DISK_FORMATS>;

export interface Drive {
    format: DiskFormat,
    volume: number,
    tracks: Array<byte[] | Uint8Array>,
    trackMap: unknown,
}

export interface DiskIIDrive extends Drive {
    rawTracks: unknown,
    track: number,
    head: number,
    phase: number,
    readOnly: boolean,
    dirty: boolean,
<<<<<<< HEAD
}

export interface Restorable<T> {
    getState(): T;
    setState(state: T): void;
}

// Read-only typed arrays for constants
export type TypedArrayMutableProperties = 'copyWithin' | 'fill' | 'reverse' | 'set' | 'sort';
export interface ReadonlyUint8Array extends Omit<Uint8Array, TypedArrayMutableProperties> {
    readonly [n: number]: number
}
=======
}

export type TapeData = Array<[duration: number, high: boolean]>;

export interface Restorable<T = any> {
    getState(): T;
    setState(state: T): void;
}

// Read-only typed arrays for constants
export type TypedArrayMutableProperties = 'copyWithin' | 'fill' | 'reverse' | 'set' | 'sort';
export interface ReadonlyUint8Array extends Omit<Uint8Array, TypedArrayMutableProperties> {
    readonly [n: number]: number
}

// Readonly RGB color value
export type Color = readonly [r: byte, g: byte, b: byte];
>>>>>>> f3ca6f11
<|MERGE_RESOLUTION|>--- conflicted
+++ resolved
@@ -1,11 +1,7 @@
 
 /**
  * Extracts the members of a constant array as a type. Used as:
-<<<<<<< HEAD
- * 
-=======
  *
->>>>>>> f3ca6f11
  * @example
  * const SOME_VALUES = ['a', 'b', 1, 2] as const;
  * type SomeValues = MemberOf<typeof SOME_VALUES>; // 'a' | 'b' | 1 | 2
@@ -34,19 +30,10 @@
 export type rom = ReadonlyUint8Array;
 
 export interface Memory {
-<<<<<<< HEAD
-    /** Start page. */
-    start(): byte;
-    /** End page, inclusive. */
-    end(): byte;
-=======
->>>>>>> f3ca6f11
     /** Read a byte. */
     read(page: byte, offset: byte): byte;
     /** Write a byte. */
     write(page: byte, offset: byte, value: byte): void;
-<<<<<<< HEAD
-=======
 }
 
 /** A mapped region of memory. */
@@ -70,7 +57,6 @@
 
     /* Read or Write an I/O switch */
     ioSwitch(off: byte, val?: byte): byte | undefined;
->>>>>>> f3ca6f11
 }
 
 export const DISK_FORMATS = [
@@ -100,20 +86,6 @@
     phase: number,
     readOnly: boolean,
     dirty: boolean,
-<<<<<<< HEAD
-}
-
-export interface Restorable<T> {
-    getState(): T;
-    setState(state: T): void;
-}
-
-// Read-only typed arrays for constants
-export type TypedArrayMutableProperties = 'copyWithin' | 'fill' | 'reverse' | 'set' | 'sort';
-export interface ReadonlyUint8Array extends Omit<Uint8Array, TypedArrayMutableProperties> {
-    readonly [n: number]: number
-}
-=======
 }
 
 export type TapeData = Array<[duration: number, high: boolean]>;
@@ -130,5 +102,4 @@
 }
 
 // Readonly RGB color value
-export type Color = readonly [r: byte, g: byte, b: byte];
->>>>>>> f3ca6f11
+export type Color = readonly [r: byte, g: byte, b: byte];