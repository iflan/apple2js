/* Copyright 2010-2019 Will Scullin <scullin@scullinsteel.com>
 *
 * Permission to use, copy, modify, distribute, and sell this software and its
 * documentation for any purpose is hereby granted without fee, provided that
 * the above copyright notice appear in all copies and that both that
 * copyright notice and this permission notice appear in supporting
 * documentation.  No representations are made about the suitability of this
 * software for any purpose.  It is provided "as is" without express or
 * implied warranty.
 */

import { byte, DiskFormat, memory } from '../types';
import { base64_decode, base64_encode } from '../base64';
import { bytify, debug, toHex } from '../util';

<<<<<<< HEAD
export type Disk = {
    format: DiskFormat,
    name: string,
    volume: byte,
    tracks: memory[],
    readOnly: boolean,
};

export type Drive = {
    format: DiskFormat,
    volume: byte,
    tracks: memory[],
    readOnly: boolean,
    dirty: boolean,
=======
export interface Disk {
    format: DiskFormat
    name: string
    volume: byte
    tracks: memory[]
    readOnly: boolean
}

/**
 * Base format for JSON defined disks
 */
export class JSONDiskBase {
    type: DiskFormat
    name: string
    volume: byte
    readOnly: boolean
}

/**
 * JSON Disk format with base64 encoded tracks
 */

export interface Base64JSONDisk extends JSONDiskBase {
    encoding: 'base64'
    data: string[]
}

/**
 * JSON Disk format with byte array tracks
 */

export interface BinaryJSONDisk extends JSONDiskBase {
    encoding: 'binary'
    data: memory[][]
}

/**
 * General JSON Disk format
 */

export type JSONDisk = Base64JSONDisk | BinaryJSONDisk;

export interface Drive {
    format: DiskFormat
    volume: byte
    tracks: memory[]
    readOnly: boolean
    dirty: boolean
>>>>>>> f3ca6f11
}

/**
 * DOS 3.3 Physical sector order (index is physical sector, value is DOS sector).
 */
export const DO = [
    0x0, 0x7, 0xE, 0x6, 0xD, 0x5, 0xC, 0x4,
    0xB, 0x3, 0xA, 0x2, 0x9, 0x1, 0x8, 0xF
];

/**
 * DOS 3.3 Logical sector order (index is DOS sector, value is physical sector).
 */
export const _DO = [
    0x0, 0xD, 0xB, 0x9, 0x7, 0x5, 0x3, 0x1,
    0xE, 0xC, 0xA, 0x8, 0x6, 0x4, 0x2, 0xF
];

/**
 * ProDOS Physical sector order (index is physical sector, value is ProDOS sector).
 */
export const PO = [
    0x0, 0x8, 0x1, 0x9, 0x2, 0xa, 0x3, 0xb,
    0x4, 0xc, 0x5, 0xd, 0x6, 0xe, 0x7, 0xf
];

/**
 * ProDOS Logical sector order (index is ProDOS sector, value is physical sector).
 */
export const _PO = [
    0x0, 0x2, 0x4, 0x6, 0x8, 0xa, 0xc, 0xe,
    0x1, 0x3, 0x5, 0x7, 0x9, 0xb, 0xd, 0xf
];

/**
 * DOS 13-sector disk physical sector order (index is disk sector, value is
 * physical sector).
 */
export const D13O = [
    0x0, 0xa, 0x7, 0x4, 0x1, 0xb, 0x8, 0x5, 0x2, 0xc, 0x9, 0x6, 0x3
];

export const _D13O = [
    0x0, 0x1, 0x2, 0x3, 0x4, 0x5, 0x6, 0x7, 0x8, 0x9, 0xa, 0xb, 0xc
];

const _trans53 = [
    0xab, 0xad, 0xae, 0xaf, 0xb5, 0xb6, 0xb7, 0xba,
    0xbb, 0xbd, 0xbe, 0xbf, 0xd6, 0xd7, 0xda, 0xdb,
    0xdd, 0xde, 0xdf, 0xea, 0xeb, 0xed, 0xee, 0xef,
    0xf5, 0xf6, 0xf7, 0xfa, 0xfb, 0xfd, 0xfe, 0xff
];

const _trans62 = [
    0x96, 0x97, 0x9a, 0x9b, 0x9d, 0x9e, 0x9f, 0xa6,
    0xa7, 0xab, 0xac, 0xad, 0xae, 0xaf, 0xb2, 0xb3,
    0xb4, 0xb5, 0xb6, 0xb7, 0xb9, 0xba, 0xbb, 0xbc,
    0xbd, 0xbe, 0xbf, 0xcb, 0xcd, 0xce, 0xcf, 0xd3,
    0xd6, 0xd7, 0xd9, 0xda, 0xdb, 0xdc, 0xdd, 0xde,
    0xdf, 0xe5, 0xe6, 0xe7, 0xe9, 0xea, 0xeb, 0xec,
    0xed, 0xee, 0xef, 0xf2, 0xf3, 0xf4, 0xf5, 0xf6,
    0xf7, 0xf9, 0xfa, 0xfb, 0xfc, 0xfd, 0xfe, 0xff
];

export const detrans62 = [
    0x00, 0x00, 0x00, 0x00, 0x00, 0x00, 0x00, 0x00,
    0x00, 0x00, 0x00, 0x00, 0x00, 0x00, 0x00, 0x00,
    0x00, 0x00, 0x00, 0x00, 0x00, 0x00, 0x00, 0x01,
    0x00, 0x00, 0x02, 0x03, 0x00, 0x04, 0x05, 0x06,
    0x00, 0x00, 0x00, 0x00, 0x00, 0x00, 0x07, 0x08,
    0x00, 0x00, 0x00, 0x09, 0x0A, 0x0B, 0x0C, 0x0D,
    0x00, 0x00, 0x0E, 0x0F, 0x10, 0x11, 0x12, 0x13,
    0x00, 0x14, 0x15, 0x16, 0x17, 0x18, 0x19, 0x1A,
    0x00, 0x00, 0x00, 0x00, 0x00, 0x00, 0x00, 0x00,
    0x00, 0x00, 0x00, 0x1B, 0x00, 0x1C, 0x1D, 0x1E,
    0x00, 0x00, 0x00, 0x1F, 0x00, 0x00, 0x20, 0x21,
    0x00, 0x22, 0x23, 0x24, 0x25, 0x26, 0x27, 0x28,
    0x00, 0x00, 0x00, 0x00, 0x00, 0x29, 0x2A, 0x2B,
    0x00, 0x2C, 0x2D, 0x2E, 0x2F, 0x30, 0x31, 0x32,
    0x00, 0x00, 0x33, 0x34, 0x35, 0x36, 0x37, 0x38,
    0x00, 0x39, 0x3A, 0x3B, 0x3C, 0x3D, 0x3E, 0x3F
];

/**
 * From Beneath Apple DOS
 */
export function fourXfour(val: byte): [xx: byte, yy: byte] {
    let xx = val & 0xaa;
    let yy = val & 0x55;

    xx >>= 1;
    xx |= 0xaa;
    yy |= 0xaa;

    return [xx, yy];
}

export function defourXfour(xx: byte, yy: byte): byte {
    return ((xx << 1) | 0x01) & yy;
}

export function explodeSector16(volume: byte, track: byte, sector: byte, data: memory) {
    let buf = [];
    let gap;

    /*
     * Gap 1/3 (40/0x28 bytes)
     */

    if (sector === 0) // Gap 1
        gap = 0x80;
    else { // Gap 3
        gap = track === 0 ? 0x28 : 0x26;
    }

    for (let idx = 0; idx < gap; idx++) {
        buf.push(0xff);
    }

    /*
     * Address Field
     */

    const checksum = volume ^ track ^ sector;
    buf = buf.concat([0xd5, 0xaa, 0x96]); // Address Prolog D5 AA 96
    buf = buf.concat(fourXfour(volume));
    buf = buf.concat(fourXfour(track));
    buf = buf.concat(fourXfour(sector));
    buf = buf.concat(fourXfour(checksum));
    buf = buf.concat([0xde, 0xaa, 0xeb]); // Epilog DE AA EB

    /*
     * Gap 2 (5 bytes)
     */

    for (let idx = 0; idx < 0x05; idx++) {
        buf.push(0xff);
    }

    /*
     * Data Field
     */

    buf = buf.concat([0xd5, 0xaa, 0xad]); // Data Prolog D5 AA AD

    const nibbles: byte[] = [];
    const ptr2 = 0;
    const ptr6 = 0x56;

    for (let idx = 0; idx < 0x156; idx++) {
        nibbles[idx] = 0;
    }

    let idx2 = 0x55;
    for (let idx6 = 0x101; idx6 >= 0; idx6--) {
        let val6 = data[idx6 % 0x100];
        let val2: byte = nibbles[ptr2 + idx2];

        val2 = (val2 << 1) | (val6 & 1);
        val6 >>= 1;
        val2 = (val2 << 1) | (val6 & 1);
        val6 >>= 1;

        nibbles[ptr6 + idx6] = val6;
        nibbles[ptr2 + idx2] = val2;

        if (--idx2 < 0)
            idx2 = 0x55;
    }

    let last = 0;
    for (let idx = 0; idx < 0x156; idx++) {
        const val = nibbles[idx];
        buf.push(_trans62[last ^ val]);
        last = val;
    }
    buf.push(_trans62[last]);

    buf = buf.concat([0xde, 0xaa, 0xeb]); // Epilog DE AA EB

    /*
     * Gap 3
     */

    buf.push(0xff);

    return buf;
}

export function explodeSector13(volume: byte, track: byte, sector: byte, data: byte[]) {
    let buf = [];
    let gap;

    /*
     * Gap 1/3 (40/0x28 bytes)
     */

    if (sector === 0) // Gap 1
        gap = 0x80;
    else { // Gap 3
        gap = track === 0 ? 0x28 : 0x26;
    }

    for (let idx = 0; idx < gap; idx++) {
        buf.push(0xff);
    }

    /*
     * Address Field
     */

    const checksum = volume ^ track ^ sector;
    buf = buf.concat([0xd5, 0xaa, 0xb5]); // Address Prolog D5 AA B5
    buf = buf.concat(fourXfour(volume));
    buf = buf.concat(fourXfour(track));
    buf = buf.concat(fourXfour(sector));
    buf = buf.concat(fourXfour(checksum));
    buf = buf.concat([0xde, 0xaa, 0xeb]); // Epilog DE AA EB

    /*
     * Gap 2 (5 bytes)
     */

    for (let idx = 0; idx < 0x05; idx++) {
        buf.push(0xff);
    }

    /*
     * Data Field
     */

    buf = buf.concat([0xd5, 0xaa, 0xad]); // Data Prolog D5 AA AD

    const nibbles = [];

    let jdx = 0;
    for (let idx = 0x32; idx >= 0; idx--) {
        const a5 = data[jdx] >> 3;
        const a3 = data[jdx] & 0x07;
        jdx++;
        const b5 = data[jdx] >> 3;
        const b3 = data[jdx] & 0x07;
        jdx++;
        const c5 = data[jdx] >> 3;
        const c3 = data[jdx] & 0x07;
        jdx++;
        const d5 = data[jdx] >> 3;
        const d3 = data[jdx] & 0x07;
        jdx++;
        const e5 = data[jdx] >> 3;
        const e3 = data[jdx] & 0x07;
        jdx++;
        nibbles[idx + 0x00] = a5;
        nibbles[idx + 0x33] = b5;
        nibbles[idx + 0x66] = c5;
        nibbles[idx + 0x99] = d5;
        nibbles[idx + 0xcc] = e5;
        nibbles[idx + 0x100] = a3 << 2 | (d3 & 0x4) >> 1 | (e3 & 0x4) >> 2;
        nibbles[idx + 0x133] = b3 << 2 | (d3 & 0x2) | (e3 & 0x2) >> 1;
        nibbles[idx + 0x166] = c3 << 2 | (d3 & 0x1) << 1 | (e3 & 0x1);
    }
    nibbles[0xff] = data[jdx] >> 3;
    nibbles[0x199] = data[jdx] & 0x07;

    let last = 0;
    for (let idx = 0x199; idx >= 0x100; idx--) {
        const val = nibbles[idx];
        buf.push(_trans53[last ^ val]);
        last = val;
    }
    for (let idx = 0x0; idx < 0x100; idx++) {
        const val = nibbles[idx];
        buf.push(_trans53[last ^ val]);
        last = val;
    }
    buf.push(_trans53[last]);

    buf = buf.concat([0xde, 0xaa, 0xeb]); // Epilog DE AA EB

    /*
     * Gap 3
     */

    buf.push(0xff);

    return buf;
}

// TODO(flan): Does not work on WOZ disks
export function readSector(drive: Drive, track: byte, sector: byte) {
    const _sector = drive.format == 'po' ? _PO[sector] : _DO[sector];
    let val, state = 0;
    let idx = 0;
    let retry = 0;
    const cur = drive.tracks[track];

    function _readNext() {
        const result = cur[idx++];
        if (idx >= cur.length) {
            idx = 0;
            retry++;
        }
        return result;
    }
    function _skipBytes(count: number) {
        idx += count;
        if (idx >= cur.length) {
            idx %= cur.length;
            retry++;
        }
    }
    let t = 0, s = 0, v = 0, checkSum;
    const data = new Uint8Array(256);
    while (retry < 4) {
        switch (state) {
            case 0:
                val = _readNext();
                state = (val === 0xd5) ? 1 : 0;
                break;
            case 1:
                val = _readNext();
                state = (val === 0xaa) ? 2 : 0;
                break;
            case 2:
                val = _readNext();
                state = (val === 0x96) ? 3 : (val === 0xad ? 4 : 0);
                break;
            case 3: // Address
                v = defourXfour(_readNext(), _readNext()); // Volume
                t = defourXfour(_readNext(), _readNext());
                s = defourXfour(_readNext(), _readNext());
                checkSum = defourXfour(_readNext(), _readNext());
                if (checkSum != (v ^ t ^ s)) {
                    debug('Invalid header checksum:', toHex(v), toHex(t), toHex(s), toHex(checkSum));
                }
                _skipBytes(3); // Skip footer
                state = 0;
                break;
            case 4: // Data
                if (s === _sector && t === track) {
                    const data2 = [];
                    let last = 0;
                    for (let jdx = 0x55; jdx >= 0; jdx--) {
                        val = detrans62[_readNext() - 0x80] ^ last;
                        data2[jdx] = val;
                        last = val;
                    }
                    for (let jdx = 0; jdx < 0x100; jdx++) {
                        val = detrans62[_readNext() - 0x80] ^ last;
                        data[jdx] = val;
                        last = val;
                    }
                    checkSum = detrans62[_readNext() - 0x80] ^ last;
                    if (checkSum) {
                        debug('Invalid data checksum:', toHex(v), toHex(t), toHex(s), toHex(checkSum));
                    }
                    for (let kdx = 0, jdx = 0x55; kdx < 0x100; kdx++) {
                        data[kdx] <<= 1;
                        if ((data2[jdx] & 0x01) !== 0) {
                            data[kdx] |= 0x01;
                        }
                        data2[jdx] >>= 1;

                        data[kdx] <<= 1;
                        if ((data2[jdx] & 0x01) !== 0) {
                            data[kdx] |= 0x01;
                        }
                        data2[jdx] >>= 1;

                        if (--jdx < 0) jdx = 0x55;
                    }
                    return data;
                }
                else
                    _skipBytes(0x159); // Skip data, checksum and footer
                state = 0;
                break;
            default:
                break;
        }
    }
    return new Uint8Array();
}

export function jsonEncode(cur: Drive, pretty: boolean) {
    // For 'nib', tracks are encoded as strings. For all other formats,
    // tracks are arrays of sectors which are encoded as strings.
    const data: string[] | string[][] = [];
    let format = 'dsk';
    for (let t = 0; t < cur.tracks.length; t++) {
        data[t] = [];
        if (cur.format === 'nib') {
            format = 'nib';
            data[t] = base64_encode(cur.tracks[t]);
        } else {
            for (let s = 0; s < 0x10; s++) {
                (data[t] as string[])[s] = base64_encode(readSector(cur, t, s));
            }
        }
    }
    return JSON.stringify({
        'type': format,
        'encoding': 'base64',
        'volume': cur.volume,
        'data': data,
        'readOnly': cur.readOnly,
    }, undefined, pretty ? '    ' : undefined);
}

export function jsonDecode(data: string) {
    const tracks: memory[] = [];
    const json = JSON.parse(data);
    const v = json.volume;
    const readOnly = json.readOnly;
    for (let t = 0; t < json.data.length; t++) {
        let track: byte[] = [];
        for (let s = 0; s < json.data[t].length; s++) {
            const _s = 15 - s;
            const sector: string = json.data[t][_s];
            const d = base64_decode(sector);
            track = track.concat(explodeSector16(v, t, s, d));
        }
        tracks[t] = bytify(track);
    }
    const cur: Drive = {
        volume: v,
        format: json.type,
        tracks,
        readOnly,
        dirty: false,
    };

    return cur;
}<|MERGE_RESOLUTION|>--- conflicted
+++ resolved
@@ -13,22 +13,6 @@
 import { base64_decode, base64_encode } from '../base64';
 import { bytify, debug, toHex } from '../util';
 
-<<<<<<< HEAD
-export type Disk = {
-    format: DiskFormat,
-    name: string,
-    volume: byte,
-    tracks: memory[],
-    readOnly: boolean,
-};
-
-export type Drive = {
-    format: DiskFormat,
-    volume: byte,
-    tracks: memory[],
-    readOnly: boolean,
-    dirty: boolean,
-=======
 export interface Disk {
     format: DiskFormat
     name: string
@@ -77,7 +61,6 @@
     tracks: memory[]
     readOnly: boolean
     dirty: boolean
->>>>>>> f3ca6f11
 }
 
 /**
