<<<<<<< HEAD
import { PageHandler } from '../cpu6502';
import { byte, rom } from '../types';
=======
import { MemoryPages, Restorable, byte, rom } from '../types';
>>>>>>> f3ca6f11

export type ROMState = null;

export default class ROM implements MemoryPages, Restorable<ROMState> {

    constructor(
    private readonly startPage: byte,
    private readonly endPage: byte,
    private readonly rom: rom) {
        const expectedLength = (endPage-startPage+1) * 256;
        if (rom.length != expectedLength) {
            throw Error(`rom does not have the correct length: expected ${expectedLength} was ${rom.length}`);
        }
    }

    start() {
        return this.startPage;
    }
    end() {
        return this.endPage;
    }
    read(page: byte, off: byte) {
        return this.rom[(page - this.startPage) << 8 | off];
    }
    write() {
    }
    getState() {
        return null;
    }
    setState(_state: null) {
    }
}<|MERGE_RESOLUTION|>--- conflicted
+++ resolved
@@ -1,9 +1,4 @@
-<<<<<<< HEAD
-import { PageHandler } from '../cpu6502';
-import { byte, rom } from '../types';
-=======
 import { MemoryPages, Restorable, byte, rom } from '../types';
->>>>>>> f3ca6f11
 
 export type ROMState = null;
 
