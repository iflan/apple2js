import { memory } from './types';

const B64 = 'ABCDEFGHIJKLMNOPQRSTUVWXYZabcdefghijklmnopqrstuvwxyz0123456789+/=';

/** Encode an array of bytes in base64. */
export function base64_encode(data: null | undefined): undefined;
export function base64_encode(data: memory): string;
export function base64_encode(data: memory | null | undefined): string | undefined {
    // Twacked by Will Scullin to handle arrays of 'bytes'

    // http://kevin.vanzonneveld.net
    // +   original by: Tyler Akins (http://rumkin.com)
    // +   improved by: Bayron Guevara
    // +   improved by: Thunder.m
    // +   improved by: Kevin van Zonneveld (http://kevin.vanzonneveld.net)
    // +   bugfixed by: Pellentesque Malesuada
    // +   improved by: Kevin van Zonneveld (http://kevin.vanzonneveld.net)
    // -    depends on: utf8_encode
    // *     example 1: base64_encode('Kevin van Zonneveld');
    // *     returns 1: 'S2V2aW4gdmFuIFpvbm5ldmVsZA=='

    // mozilla has this native
    // - but breaks in 2.0.0.12!
    //if (typeof this.window['atob'] == 'function') {
    //    return atob(data);
    //}


    let o1, o2, o3, h1, h2, h3, h4, bits, i = 0, ac = 0, enc='';
    const tmp_arr = [];

    if (!data) {
        return undefined;
    }

    do { // pack three octets into four hexets
        o1 = data[i++];
        o2 = data[i++];
        o3 = data[i++];

        bits = o1<<16 | o2<<8 | o3;

        h1 = bits>>18 & 0x3f;
        h2 = bits>>12 & 0x3f;
        h3 = bits>>6 & 0x3f;
        h4 = bits & 0x3f;

        // use hexets to index into b64, and append result to encoded string
        tmp_arr[ac++] = B64.charAt(h1) + B64.charAt(h2) + B64.charAt(h3) + B64.charAt(h4);
    } while (i < data.length);

    enc = tmp_arr.join('');

    switch (data.length % 3) {
        case 1:
            enc = enc.slice(0, -2) + '==';
            break;
        case 2:
            enc = enc.slice(0, -1) + '=';
            break;
    }

    return enc;
}

/** Returns undefined if the input is null or undefined. */
export function base64_decode(data: null | undefined): undefined;
/** Returns an array of bytes from the given base64-encoded string. */
export function base64_decode(data: string): memory;
/** Returns an array of bytes from the given base64-encoded string. */
export function base64_decode(data: string | null | undefined): memory | undefined {
    // Twacked by Will Scullin to handle arrays of 'bytes'

    // http://kevin.vanzonneveld.net
    // +   original by: Tyler Akins (http://rumkin.com)
    // +   improved by: Thunder.m
    // +      input by: Aman Gupta
    // +   improved by: Kevin van Zonneveld (http://kevin.vanzonneveld.net)
    // +   bugfixed by: Onno Marsman
    // +   bugfixed by: Pellentesque Malesuada
    // +   improved by: Kevin van Zonneveld (http://kevin.vanzonneveld.net)
    // +      input by: Brett Zamir (http://brett-zamir.me)
    // +   bugfixed by: Kevin van Zonneveld (http://kevin.vanzonneveld.net)
    // -    depends on: utf8_decode
    // *     example 1: base64_decode('S2V2aW4gdmFuIFpvbm5ldmVsZA==');
    // *     returns 1: 'Kevin van Zonneveld'

    // mozilla has this native
    // - but breaks in 2.0.0.12!
    //if (typeof this.window['btoa'] == 'function') {
    //    return btoa(data);
    //}

    let o1, o2, o3, h1, h2, h3, h4, bits, i = 0, ac = 0;
    const tmp_arr = [];

    if (!data) {
        return undefined;
    }

    do {  // unpack four hexets into three octets using index points in B64
        h1 = B64.indexOf(data.charAt(i++));
        h2 = B64.indexOf(data.charAt(i++));
        h3 = B64.indexOf(data.charAt(i++));
        h4 = B64.indexOf(data.charAt(i++));

        bits = h1<<18 | h2<<12 | h3<<6 | h4;

        o1 = bits>>16 & 0xff;
        o2 = bits>>8 & 0xff;
        o3 = bits & 0xff;

        tmp_arr[ac++] = o1;
        if (h3 != 64) {
            tmp_arr[ac++] = o2;
        }
        if (h4 != 64) {
            tmp_arr[ac++] = o3;
        }
    } while (i < data.length);

    return new Uint8Array(tmp_arr);
<<<<<<< HEAD
=======
}

const DATA_URL_PREFIX = 'data:application/octet-stream;base64,';

export function base64_json_parse(json: string) {
    const reviver = (_key: string, value: any) => {
        if (typeof value ==='string' && value.startsWith(DATA_URL_PREFIX)) {
            return base64_decode(value.slice(DATA_URL_PREFIX.length));
        }
        return value;
    };

    return JSON.parse(json, reviver);
}

export function base64_json_stringify(json: any) {
    const replacer = (_key: string, value: any) => {
        if (value instanceof Uint8Array) {
            return DATA_URL_PREFIX + base64_encode(value);
        }
        return value;
    };

    return JSON.stringify(json, replacer);
>>>>>>> f3ca6f11
}<|MERGE_RESOLUTION|>--- conflicted
+++ resolved
@@ -120,8 +120,6 @@
     } while (i < data.length);
 
     return new Uint8Array(tmp_arr);
-<<<<<<< HEAD
-=======
 }
 
 const DATA_URL_PREFIX = 'data:application/octet-stream;base64,';
@@ -146,5 +144,4 @@
     };
 
     return JSON.stringify(json, replacer);
->>>>>>> f3ca6f11
 }