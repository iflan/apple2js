const path = require('path');

module.exports =
{
    devtool: 'source-map',
    mode: 'development',
    entry: {
        main2: path.resolve('js/entry2.js'),
        main2e: path.resolve('js/entry2e.js')
    },
    output: {
        path: path.resolve('dist/'),
        library: {
            name: 'Apple2',
            type: 'umd',
            export: 'Apple2',
        },
    },
    devServer: {
        compress: true,
        static: {
<<<<<<< HEAD
            watch: false,
=======
            watch: {
                ignored: /(node_modules|\.git)/
            },
>>>>>>> 08ff6f93
            directory: __dirname,
        },
        dev: {
            publicPath: '/dist/',
        },
<<<<<<< HEAD
        // watchContentBase: true,
        // watchOptions: {
        //     ignored: ['**/node_modules/', '**/.git/']
=======
>>>>>>> 08ff6f93
    },
    module: {
        rules: [
            {
                test: /\.2mg$/i,
                use: [
                    {
                        loader: 'file-loader',
                    },
                ],
            },
            {
                test: /\.rom$/i,
                use: [
                    {
                        loader: 'raw-loader',
                    },
                ],
            },
            {
                test: /\.ts$/i,
                use: [
                    {
                        loader: 'ts-loader'
                    },
                ],
                exclude: /node_modules/,
            }
        ],
    },
    resolve: {
        extensions: ['.ts', '.js'],
    },
};<|MERGE_RESOLUTION|>--- conflicted
+++ resolved
@@ -19,24 +19,14 @@
     devServer: {
         compress: true,
         static: {
-<<<<<<< HEAD
-            watch: false,
-=======
             watch: {
                 ignored: /(node_modules|\.git)/
             },
->>>>>>> 08ff6f93
             directory: __dirname,
         },
         dev: {
             publicPath: '/dist/',
         },
-<<<<<<< HEAD
-        // watchContentBase: true,
-        // watchOptions: {
-        //     ignored: ['**/node_modules/', '**/.git/']
-=======
->>>>>>> 08ff6f93
     },
     module: {
         rules: [
